package tsdb

import (
	"context"
	"errors"
	"fmt"
	"io"
	"math"
	"path/filepath"
	"time"

	"github.com/opentracing/opentracing-go"

	"github.com/go-kit/log/level"
	"github.com/prometheus/common/model"
	"github.com/prometheus/prometheus/model/labels"

	"github.com/grafana/loki/pkg/storage/chunk"
	index_shipper "github.com/grafana/loki/pkg/storage/stores/indexshipper/index"
	"github.com/grafana/loki/pkg/storage/stores/tsdb/index"
	util_log "github.com/grafana/loki/pkg/util/log"
)

var ErrAlreadyOnDesiredVersion = errors.New("tsdb file already on desired version")

// GetRawFileReaderFunc returns an io.ReadSeeker for reading raw tsdb file from disk
type GetRawFileReaderFunc func() (io.ReadSeeker, error)

type IndexOpts struct {
	UsePostingsCache bool
}

func OpenShippableTSDB(p string, opts IndexOpts) (index_shipper.Index, error) {
	id, err := identifierFromPath(p)
	if err != nil {
		return nil, err
	}

	return NewShippableTSDBFile(id, opts)
}

func RebuildWithVersion(ctx context.Context, path string, desiredVer int) (index_shipper.Index, error) {
	opts := IndexOpts{UsePostingsCache: false}
	indexFile, err := OpenShippableTSDB(path, opts)
	if err != nil {
		return nil, err
	}

	defer func() {
		if err := indexFile.Close(); err != nil {
			level.Error(util_log.Logger).Log("msg", "failed to close index file", "err", err)
		}
	}()

	currVer := indexFile.(*TSDBFile).Index.(*TSDBIndex).reader.(*index.Reader).Version()
	if currVer == desiredVer {
		return nil, ErrAlreadyOnDesiredVersion
	}

	builder := NewBuilder(desiredVer)
	err = indexFile.(*TSDBFile).Index.(*TSDBIndex).ForSeries(ctx, nil, 0, math.MaxInt64, func(lbls labels.Labels, fp model.Fingerprint, chks []index.ChunkMeta) {
		builder.AddSeries(lbls.Copy(), fp, chks)
	}, labels.MustNewMatcher(labels.MatchEqual, "", ""))
	if err != nil {
		return nil, err
	}

	parentDir := filepath.Dir(path)

	id, err := builder.Build(ctx, parentDir, func(from, through model.Time, checksum uint32) Identifier {
		id := SingleTenantTSDBIdentifier{
			TS:       time.Now(),
			From:     from,
			Through:  through,
			Checksum: checksum,
		}
		return NewPrefixedIdentifier(id, parentDir, "")
	})

	if err != nil {
		return nil, err
	}
	return NewShippableTSDBFile(id, IndexOpts{UsePostingsCache: false})
}

// nolint
// TSDBFile is backed by an actual file and implements the indexshipper/index.Index interface
type TSDBFile struct {
	// reuse Identifier for resolving locations
	Identifier

	// reuse TSDBIndex for reading
	Index

	// to sastisfy Reader() and Close() methods
	getRawFileReader GetRawFileReaderFunc
}

func NewShippableTSDBFile(id Identifier, opts IndexOpts) (*TSDBFile, error) {
	idx, getRawFileReader, err := NewTSDBIndexFromFile(id.Path(), opts)
	if err != nil {
		return nil, err
	}

	return &TSDBFile{
		Identifier:       id,
		Index:            idx,
		getRawFileReader: getRawFileReader,
	}, err
}

func (f *TSDBFile) Close() error {
	return f.Index.Close()
}

func (f *TSDBFile) Reader() (io.ReadSeeker, error) {
	return f.getRawFileReader()
}

// nolint
// TSDBIndex is backed by an IndexReader
// and translates the IndexReader to an Index implementation
// It loads the file into memory and doesn't keep a file descriptor open
type TSDBIndex struct {
	reader         IndexReader
	chunkFilter    chunk.RequestChunkFilterer
	postingsReader PostingsReader
}

// Return the index as well as the underlying raw file reader which isn't exposed as an index
// method but is helpful for building an io.reader for the index shipper
func NewTSDBIndexFromFile(location string, opts IndexOpts) (Index, GetRawFileReaderFunc, error) {
	reader, err := index.NewFileReader(location)
	if err != nil {
		return nil, nil, err
	}

	postingsReader := getPostingsReader(reader, opts.UsePostingsCache)
	tsdbIdx := NewTSDBIndex(reader, postingsReader)

	return tsdbIdx, func() (io.ReadSeeker, error) {
		return reader.RawFileReader()
	}, nil
}

func getPostingsReader(reader IndexReader, usePostingsCache bool) PostingsReader {
	var pr PostingsReader

	if usePostingsCache && sharedCacheClient != nil {
		pr = NewCachedPostingsReader(reader, util_log.Logger, sharedCacheClient)
	}

	if pr == nil {
		pr = NewPostingsReader(reader)
	}

	return pr
}

func NewPostingsReader(reader IndexReader) PostingsReader {
	return &simplePostingsReader{reader: reader}
}

type simplePostingsReader struct {
	reader IndexReader
}

func (s *simplePostingsReader) ForPostings(_ context.Context, matchers []*labels.Matcher, fn func(index.Postings) error) error {
	p, err := PostingsForMatchers(s.reader, nil, matchers...)
	if err != nil {
		return err
	}
	return fn(p)
}

func NewTSDBIndex(reader IndexReader, postingsReader PostingsReader) *TSDBIndex {
	return &TSDBIndex{
		reader:         reader,
		postingsReader: postingsReader,
	}
}

func (i *TSDBIndex) Close() error {
	return i.reader.Close()
}

func (i *TSDBIndex) Bounds() (model.Time, model.Time) {
	from, through := i.reader.Bounds()
	return model.Time(from), model.Time(through)
}

func (i *TSDBIndex) SetChunkFilterer(chunkFilter chunk.RequestChunkFilterer) {
	i.chunkFilter = chunkFilter
}

// fn must NOT capture it's arguments. They're reused across series iterations and returned to
// a pool after completion.
func (i *TSDBIndex) ForSeries(ctx context.Context, shard *index.ShardAnnotation, from model.Time, through model.Time, fn func(labels.Labels, model.Fingerprint, []index.ChunkMeta), matchers ...*labels.Matcher) error {
	// TODO(owen-d): use pool

	var ls labels.Labels
	chks := ChunkMetasPool.Get()
	defer ChunkMetasPool.Put(chks)

	var filterer chunk.Filterer
	if i.chunkFilter != nil {
		filterer = i.chunkFilter.ForRequest(ctx)
	}

	return i.postingsReader.ForPostings(ctx, matchers, func(p index.Postings) error {
		for p.Next() {
			hash, err := i.reader.Series(p.At(), int64(from), int64(through), &ls, &chks)
			if err != nil {
				return err
			}

			// skip series that belong to different shards
			if shard != nil && !shard.Match(model.Fingerprint(hash)) {
				continue
			}

			if filterer != nil && filterer.ShouldFilter(ls) {
				continue
			}

			fn(ls, model.Fingerprint(hash), chks)
		}
		return p.Err()
	})

}

func (i *TSDBIndex) GetChunkRefs(ctx context.Context, userID string, from, through model.Time, res []ChunkRef, shard *index.ShardAnnotation, matchers ...*labels.Matcher) ([]ChunkRef, error) {
	if res == nil {
		res = ChunkRefsPool.Get()
	}
	res = res[:0]

	if err := i.ForSeries(ctx, shard, from, through, func(ls labels.Labels, fp model.Fingerprint, chks []index.ChunkMeta) {
		for _, chk := range chks {

			res = append(res, ChunkRef{
				User:        userID, // assumed to be the same, will be enforced by caller.
				Fingerprint: fp,
				Start:       chk.From(),
				End:         chk.Through(),
				Checksum:    chk.Checksum,
			})
		}
	}, matchers...); err != nil {
		return nil, err
	}

	return res, nil
}

func (i *TSDBIndex) Series(ctx context.Context, _ string, from, through model.Time, res []Series, shard *index.ShardAnnotation, matchers ...*labels.Matcher) ([]Series, error) {
	if res == nil {
		res = SeriesPool.Get()
	}
	res = res[:0]

	if err := i.ForSeries(ctx, shard, from, through, func(ls labels.Labels, fp model.Fingerprint, chks []index.ChunkMeta) {
		if len(chks) == 0 {
			return
		}
		res = append(res, Series{
			Labels:      ls.Copy(),
			Fingerprint: fp,
		})
	}, matchers...); err != nil {
		return nil, err
	}

	return res, nil
}

func (i *TSDBIndex) LabelNames(_ context.Context, _ string, _, _ model.Time, matchers ...*labels.Matcher) ([]string, error) {
	if len(matchers) == 0 {
		return i.reader.LabelNames()
	}

	return labelNamesWithMatchers(i.reader, matchers...)
}

func (i *TSDBIndex) LabelValues(_ context.Context, _ string, _, _ model.Time, name string, matchers ...*labels.Matcher) ([]string, error) {
	if len(matchers) == 0 {
		return i.reader.LabelValues(name)
	}
	return labelValuesWithMatchers(i.reader, name, matchers...)
}

func (i *TSDBIndex) Checksum() uint32 {
	return i.reader.Checksum()
}

func (i *TSDBIndex) Identifier(string) SingleTenantTSDBIdentifier {
	lower, upper := i.Bounds()
	return SingleTenantTSDBIdentifier{
		TS:       time.Now(),
		From:     lower,
		Through:  upper,
		Checksum: i.Checksum(),
	}
}

func (i *TSDBIndex) Stats(ctx context.Context, _ string, from, through model.Time, acc IndexStatsAccumulator, shard *index.ShardAnnotation, _ shouldIncludeChunk, matchers ...*labels.Matcher) error {
	return i.postingsReader.ForPostings(ctx, matchers, func(p index.Postings) error {
		// TODO(owen-d): use pool
		var ls labels.Labels
		var filterer chunk.Filterer
		if i.chunkFilter != nil {
			filterer = i.chunkFilter.ForRequest(ctx)
		}

		for p.Next() {
			seriesRef := p.At()
			fp, stats, err := i.reader.ChunkStats(seriesRef, int64(from), int64(through), &ls)
			if err != nil {
				return fmt.Errorf("stats: chunk stats: %w, seriesRef: %d", err, seriesRef)
			}

			// skip series that belong to different shards
			if shard != nil && !shard.Match(model.Fingerprint(fp)) {
				continue
			}

			if filterer != nil && filterer.ShouldFilter(ls) {
				continue
			}

			if stats.Entries > 0 {
				// need to add stream
				acc.AddStream(model.Fingerprint(fp))
				acc.AddChunkStats(stats)
			}
		}
		return p.Err()
	})
}

// SeriesVolume returns the volumes of the series described by the passed
// matchers by the names of the passed matchers. All non-requested labels are
// aggregated into the requested series.
//
// ex: Imagine we have two labels: 'foo' and 'fizz' each with two values 'a'
// and 'b'. Called with the matcher `{foo="a"}`, SeriesVolume returns the
// aggregated size of the series `{foo="a"}`. If SeriesVolume with
// `{foo=~".+", fizz=~".+"}, it returns the series volumes aggregated as follows:
//
// {foo="a", fizz="a"}
// {foo="a", fizz="b"}
// {foo="b", fizz="a"}
// {foo="b", fizz="b"}
func (i *TSDBIndex) SeriesVolume(ctx context.Context, _ string, from, through model.Time, acc SeriesVolumeAccumulator, shard *index.ShardAnnotation, _ shouldIncludeChunk, matchers ...*labels.Matcher) error {
	sp, ctx := opentracing.StartSpanFromContext(ctx, "Index.SeriesVolume")
	defer sp.Finish()

	var matchAll bool
	labelsToMatch := make(map[string]struct{})
	for _, m := range matchers {
		if m.Name == "" {
			matchAll = true
			continue
		}

		if m.Name == TenantLabel {
			continue
		}

		labelsToMatch[m.Name] = struct{}{}
	}

	seriesNames := make(map[uint64]string)
	seriesLabels := labels.Labels(make([]labels.Label, 0, len(labelsToMatch)))

<<<<<<< HEAD
	volumes := make(map[string]uint64)
	err := i.postingsReader.ForPostings(ctx, matchers, func(p index.Postings) error {
=======
	return i.forPostings(ctx, shard, from, through, matchers, func(p index.Postings) error {
>>>>>>> cb2b3ca9
		var ls labels.Labels
		var filterer chunk.Filterer
		if i.chunkFilter != nil {
			filterer = i.chunkFilter.ForRequest(ctx)
		}

		for p.Next() {
			fp, stats, err := i.reader.ChunkStats(p.At(), int64(from), int64(through), &ls)
			if err != nil {
				return fmt.Errorf("series volume: %w", err)
			}

			// skip series that belong to different shards
			if shard != nil && !shard.Match(model.Fingerprint(fp)) {
				continue
			}

			if filterer != nil && filterer.ShouldFilter(ls) {
				continue
			}

			if stats.Entries > 0 {
				seriesLabels = seriesLabels[:0]
				for _, l := range ls {
					if _, ok := labelsToMatch[l.Name]; l.Name != TenantLabel && matchAll || ok {
						seriesLabels = append(seriesLabels, l)
					}
				}

				// If the labels are < 1k, this does not alloc
				// https://github.com/prometheus/prometheus/pull/8025
				hash := seriesLabels.Hash()
				if _, ok := seriesNames[hash]; !ok {
					seriesNames[hash] = seriesLabels.String()
				}

				if err = acc.AddVolume(seriesNames[hash], stats.KB<<10); err != nil {
					return err
				}
			}
		}
		return p.Err()
	})
}<|MERGE_RESOLUTION|>--- conflicted
+++ resolved
@@ -374,12 +374,7 @@
 	seriesNames := make(map[uint64]string)
 	seriesLabels := labels.Labels(make([]labels.Label, 0, len(labelsToMatch)))
 
-<<<<<<< HEAD
-	volumes := make(map[string]uint64)
-	err := i.postingsReader.ForPostings(ctx, matchers, func(p index.Postings) error {
-=======
-	return i.forPostings(ctx, shard, from, through, matchers, func(p index.Postings) error {
->>>>>>> cb2b3ca9
+	return i.postingsReader.ForPostings(ctx, matchers, func(p index.Postings) error {
 		var ls labels.Labels
 		var filterer chunk.Filterer
 		if i.chunkFilter != nil {
